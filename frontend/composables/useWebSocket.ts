--- conflicted
+++ resolved
@@ -1,13 +1,23 @@
 // frontend/composables/useWebSocket.ts
 
-import { ref } from 'vue'
-import { useSystemState } from './useSystemState'
-import type { SystemState } from '~/types'
+export const useWebSocket = () => {
+  const { updateSystemState, updateCurrentPrice, setConnectionStatus } = useSystemState()
+  
+  // Reactive state
+  const ws = ref<WebSocket | null>(null)
+  const connectionState = ref<'disconnected' | 'connecting' | 'connected' | 'error'>('disconnected')
+  const error = ref<string | null>(null)
+  const reconnectAttempts = ref(0)
+  const maxReconnectAttempts = 5
+  const reconnectDelay = ref(1000) // Start with 1 second
 
-const ws = ref<WebSocket | null>(null)
-const isConnected = ref(false)
+  // Connection management
+  const connect = async (symbol: string) => {
+    if (ws.value?.readyState === WebSocket.OPEN) {
+      console.log('WebSocket already connected')
+      return
+    }
 
-<<<<<<< HEAD
     try {
       connectionState.value = 'connecting'
       error.value = null
@@ -15,45 +25,49 @@
       // Connect to WebSocket endpoint
       const wsUrl = `ws://localhost:3001/ws/${symbol}`
       ws.value = new WebSocket(wsUrl)
-=======
-export function useWebSocket() {
-  const { setSystemState } = useSystemState()
->>>>>>> 906be147
 
-  const connect = () => {
-    if (process.server) return; // Don't run on server
-    if (ws.value) return; // Already connected or connecting
+      ws.value.onopen = () => {
+        console.log(`WebSocket connected to ${symbol}`)
+        connectionState.value = 'connected'
+        setConnectionStatus(true)
+        reconnectAttempts.value = 0
+        reconnectDelay.value = 1000
+        error.value = null
+      }
 
-    const wsUrl = `ws://${window.location.host}/ws/123`
-    console.log(`[useWebSocket] Attempting to connect to: ${wsUrl}`)
-    
-    const newWs = new WebSocket(wsUrl)
+      ws.value.onmessage = (event) => {
+        try {
+          const message: WebSocketMessage = JSON.parse(event.data)
+          handleMessage(message)
+        } catch (e) {
+          console.error('Failed to parse WebSocket message:', e)
+        }
+      }
 
-    newWs.onopen = () => {
-      isConnected.value = true
-      console.log('[useWebSocket] Connection established.')
+      ws.value.onclose = (event) => {
+        console.log('WebSocket connection closed:', event.code, event.reason)
+        connectionState.value = 'disconnected'
+        setConnectionStatus(false)
+        
+        // Attempt to reconnect if not intentionally closed
+        if (event.code !== 1000 && reconnectAttempts.value < maxReconnectAttempts) {
+          scheduleReconnect(symbol)
+        }
+      }
+
+      ws.value.onerror = (event) => {
+        console.error('WebSocket error:', event)
+        connectionState.value = 'error'
+        error.value = 'WebSocket connection error'
+        setConnectionStatus(false)
+      }
+
+    } catch (e) {
+      console.error('Failed to create WebSocket connection:', e)
+      connectionState.value = 'error'
+      error.value = 'Failed to establish connection'
+      setConnectionStatus(false)
     }
-
-    newWs.onmessage = (event) => {
-      try {
-        const data = JSON.parse(event.data) as SystemState
-        setSystemState(data)
-      } catch (error) {
-        console.error('[useWebSocket] Failed to parse message:', error)
-      }
-    }
-
-    newWs.onerror = (error) => {
-      console.error('[useWebSocket] WebSocket Error:', error)
-    }
-
-    newWs.onclose = (event) => {
-      ws.value = null
-      isConnected.value = false
-      console.log(`[useWebSocket] Connection closed. Code: ${event.code}`)
-    }
-
-    ws.value = newWs
   }
 
   const disconnect = () => {
