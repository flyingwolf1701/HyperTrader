--- conflicted
+++ resolved
@@ -623,11 +623,7 @@
                 "trigger": {
                     "triggerPx": float(rounded_trigger),
                     "isMarket": True,
-<<<<<<< HEAD
                     "tpsl": "sl"  # Stop loss type (for buy orders, triggers when price rises above)
-=======
-                    "tpsl": "sl"  # Take profit type (for buy orders, triggers when price rises above)
->>>>>>> 39fef00a
                 }
             }
             
