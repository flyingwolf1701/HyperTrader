"""
Shared data models and configuration for the grid trading strategy.
"""

from dataclasses import dataclass
from decimal import Decimal
from typing import Optional
from enum import Enum


class StrategyState(Enum):
    """Strategy operational states"""
    INITIALIZING = "initializing"
    RUNNING = "running"
    PAUSED = "paused"
    WHIPSAW_DETECTED = "whipsaw_detected"
    STOPPING = "stopping"
    STOPPED = "stopped"


@dataclass
class StrategyConfig:
    """Configuration for the grid trading strategy"""
    # Asset configuration
    symbol: str
    leverage: int
<<<<<<< HEAD
    position_value_usd: Decimal  # Total position value in USD (what user specifies)
    unit_size: Decimal  # USD per unit movement
=======
    position_value_usd: Decimal  # USD amount allocated
    unit_size_usd: Decimal  # USD per unit movement
>>>>>>> 39fef00a

    # Exchange settings
    mainnet: bool = False  # Default to testnet
    strategy: str = "long"  # Strategy type (long/short)

    def __post_init__(self):
        """Calculate derived values after initialization"""
        # These are calculated properties, not stored fields
        pass

    @property
<<<<<<< HEAD
    def margin_required(self) -> Decimal:
        """Margin required for the position"""
        return self.position_value_usd / Decimal(self.leverage)

    @property
    def position_fragment_usd(self) -> Decimal:
        """USD value of each fragment (1/4 of total position)"""
=======
    def position_fragment_usd(self) -> Decimal:
        """USD value of each fragment (1/4 of total)"""
>>>>>>> 39fef00a
        return self.position_value_usd / 4


@dataclass
class StrategyMetrics:
    """Real-time metrics for the strategy"""
    initial_position_value_usd: Decimal
    realized_pnl: Decimal = Decimal("0")
    unrealized_pnl: Decimal = Decimal("0")
    total_trades: int = 0
    winning_trades: int = 0
    losing_trades: int = 0
    current_position_size: Decimal = Decimal("0")
    current_position_value: Decimal = Decimal("0")
    avg_entry_price: Optional[Decimal] = None

    @property
    def total_pnl(self) -> Decimal:
        """Total PnL (realized + unrealized)"""
        return self.realized_pnl + self.unrealized_pnl

    @property
    def win_rate(self) -> float:
        """Win rate percentage"""
        if self.total_trades == 0:
            return 0.0
        return (self.winning_trades / self.total_trades) * 100

    @property
    def updated_position_value(self) -> Decimal:
        """Position value including realized PnL for compounding"""
        return self.initial_position_value_usd + self.realized_pnl

    @property
    def new_buy_fragment(self) -> Decimal:
        """Dynamically calculated buy fragment size with compounding"""
        return self.updated_position_value / 4<|MERGE_RESOLUTION|>--- conflicted
+++ resolved
@@ -24,13 +24,8 @@
     # Asset configuration
     symbol: str
     leverage: int
-<<<<<<< HEAD
     position_value_usd: Decimal  # Total position value in USD (what user specifies)
-    unit_size: Decimal  # USD per unit movement
-=======
-    position_value_usd: Decimal  # USD amount allocated
     unit_size_usd: Decimal  # USD per unit movement
->>>>>>> 39fef00a
 
     # Exchange settings
     mainnet: bool = False  # Default to testnet
@@ -42,7 +37,6 @@
         pass
 
     @property
-<<<<<<< HEAD
     def margin_required(self) -> Decimal:
         """Margin required for the position"""
         return self.position_value_usd / Decimal(self.leverage)
@@ -50,10 +44,6 @@
     @property
     def position_fragment_usd(self) -> Decimal:
         """USD value of each fragment (1/4 of total position)"""
-=======
-    def position_fragment_usd(self) -> Decimal:
-        """USD value of each fragment (1/4 of total)"""
->>>>>>> 39fef00a
         return self.position_value_usd / 4
 
 
