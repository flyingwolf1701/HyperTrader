--- conflicted
+++ resolved
@@ -38,10 +38,7 @@
         # Strategy state
         self.state = StrategyState.INITIALIZING
         self.metrics = StrategyMetrics(initial_position_value_usd=config.position_value_usd)
-<<<<<<< HEAD
         self.is_shutting_down = False
-=======
->>>>>>> 39fef00a
 
         # Core components (will be initialized after initial position)
         self.unit_tracker: Optional[UnitTracker] = None
@@ -57,13 +54,8 @@
         self.whipsaw_resolution_pending = False
 
         logger.info(f"Grid Trading Strategy initialized for {config.symbol}")
-<<<<<<< HEAD
-        logger.info(f"Configuration: Leverage={config.leverage}x, Unit Size=${config.unit_size}, "
+        logger.info(f"Configuration: Leverage={config.leverage}x, Unit Size=${config.unit_size_usd}, "
                    f"Position=${config.position_value_usd}, Margin=${config.margin_required}")
-=======
-        logger.info(f"Configuration: Leverage={config.leverage}x, Unit Size=${config.unit_size_usd}, "
-                   f"Position=${config.position_value_usd}")
->>>>>>> 39fef00a
 
     async def initialize(self) -> bool:
         """
@@ -93,11 +85,7 @@
             logger.info(f"Current {self.config.symbol} price: ${current_price:.2f}")
 
             # Open initial position
-<<<<<<< HEAD
             logger.info(f"Opening initial position: ${self.config.position_value_usd} @ {self.config.leverage}x (margin: ${self.config.margin_required})")
-=======
-            logger.info(f"Opening initial position: ${self.config.position_value_usd} @ {self.config.leverage}x")
->>>>>>> 39fef00a
             result = self.client.open_position(
                 symbol=self.config.symbol,
                 usd_amount=self.config.position_value_usd,
